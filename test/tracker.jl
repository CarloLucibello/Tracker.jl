--- conflicted
+++ resolved
@@ -3,11 +3,7 @@
 using NNlib: conv, ∇conv_data, depthwiseconv
 using PDMats
 using Printf: @sprintf
-<<<<<<< HEAD
-using LinearAlgebra: diagm, dot, LowerTriangular, norm, det, logdet, logabsdet, Diagonal
-=======
-using LinearAlgebra: diagm, dot, LowerTriangular, norm, det, logdet, logabsdet, I
->>>>>>> 6f06a2e8
+using LinearAlgebra: diagm, dot, LowerTriangular, norm, det, logdet, logabsdet, I, Diagonal
 using Statistics: mean, std
 using Random
 # using StatsBase
