using Flux.Tracker, Base.Test, NNlib
<<<<<<< HEAD
using Flux.Tracker: TrackedReal, gradcheck
using NNlib: conv, depthwiseconv
=======
using Flux.Tracker: TrackedReal, gradcheck, grad
using NNlib: conv
>>>>>>> 9345607c

gradtest(f, xs::AbstractArray...) = gradcheck((xs...) -> sum(sin.(f(xs...))), xs...)
gradtest(f, dims...) = gradtest(f, rand.(dims)...)

@testset "Tracker" begin

@test gradtest((x, W, b) -> σ.(W*x .+ b), 5, (2,5), 2)
@test gradtest((x, W, b) -> σ.(W*x .+ b), (5,3), (2,5), 2)
@test gradtest((x, W, b) -> logσ.(W*x .+ b), 5, (2,5), 2)
@test gradtest((x, W, b) -> logσ.(W*x .+ b), (5,3), (2,5), 2)

@test gradtest((w, x) -> w'*x, randn(10, 2), randn(10))
@test gradtest((w, x) -> w*x', randn(5,5), randn(5,5))

@test gradtest(x -> sum(x, (2, 3)), (3,4,5))
@test gradtest(x -> prod(x, (2, 3)), (3,4,5))
@test gradtest(x -> prod(x), (3,4,5))

@test gradtest(x -> softmax(x).*(1:3), 3)
@test gradtest(x -> softmax(x).*(1:3), (3,5))
@test gradtest(x -> logsoftmax(x).*(1:3), 3)
@test gradtest(x -> logsoftmax(x).*(1:3), (3,5))

@test gradtest(Flux.mse, rand(5,5), rand(5, 5))
@test gradtest(Flux.crossentropy, rand(5,5), rand(5, 5))

@test gradtest(x -> x', rand(5))

function promotiontest(f, A, B, C)
  r0 = f(A, B, C)
  r1 = f(param(A), B, C)
  r2 = f(A, param(B), C)
  if all(ndims.((A,B,C)) .≤ 2) && f ∈ [hcat, vcat]
    r3 = f(A, B, param(C))
  else
    @test_throws MethodError f(A, B, param(C)) # until julia#20815 is resolved
    r3 = r2
  end
  r4 = f(param(A), param(B), param(C))

  @test !isa(r0, TrackedArray)
  @test all(isa.([r1,r2,r3,r4], TrackedArray))
  @test r1 == r2 == r3 == r4
  @test r0 == Flux.data(r4)
end

@testset "concat" begin
  cat1(x...) = cat(1, x...)
  cat2(x...) = cat(2, x...)

  @testset for vcatf in [vcat, cat1]
    @test gradtest(vcatf, rand(5), rand(3))
    @test gradtest(vcatf, rand(5), rand(3), rand(8))
    @test gradtest(vcatf, rand(5)', rand(5)')
    @test gradtest(vcatf, rand(5,2), rand(3,2), rand(8,2))
    @test gradtest(vcatf, rand(5,2,3), rand(3,2,3), rand(8,2,3))
    @test gradtest(vcatf, rand(5), rand(3,1))
    @test gradtest(vcatf, rand(5)', rand(2,5))
  end

  @testset for hcatf in [hcat, cat2]
    @test gradtest(hcatf, rand(5), rand(5))
    @test gradtest(hcatf, rand(5)', rand(5)')
    @test gradtest(hcatf, rand(2,5), rand(2,3), rand(2,8))
    @test gradtest(hcatf, rand(2,5,3), rand(2,3,3), rand(2,8,3))
    @test gradtest(hcatf, rand(5), rand(5), rand(5,2))
    @test gradtest(hcatf, rand(5)', rand(1,3))
    @test gradtest(hcatf, rand(5), rand(5,2))
end

  @testset for catf in [vcat, cat1, hcat, cat2, (x...) -> cat(3, x...), (x...) -> cat((1,2), x...)]
    @test gradtest(catf, rand(5))
    @test gradtest(catf, rand(5)')
    @test gradtest(catf, rand(2,5))
    @test gradtest(catf, rand(2,5,3))
  end

  @test gradtest((x...) -> cat(3, x...), rand(2,5,2), rand(2,5,3), rand(2,5,4))

  @testset "cat($dim, ...)" for dim in 3:5
    catdim = (x...) -> cat(dim, x...)
    @test gradtest(catdim, rand(5), rand(5), rand(5))
    @test gradtest(catdim, rand(2,5), rand(2,5), rand(2,5))
    @test gradtest(catdim, rand(2,5,3), rand(2,5,3), rand(2,5,3))
  end

  @test !isa(vcat(rand(2)), TrackedArray)
  @test !isa(hcat(rand(2)), TrackedArray)
  @test !isa(cat(1,rand(2)), TrackedArray)

  @test gradtest((a,b)->cat((2,3,5), a, b), rand(2,3), rand(2,4,2,1))

  @testset "promotiontest" begin
    @testset for fcat in [hcat, vcat, (x...) -> cat(3, x...), (x...) -> cat((1,2), x...)]
      promotiontest(fcat, rand(2), rand(2), rand(2))
      promotiontest(fcat, rand(2)', rand(2)', rand(2)')
      promotiontest(fcat, rand(2,2), rand(2,2), rand(2,2))
      promotiontest(fcat, rand(2,2,2), rand(2,2,2), rand(2,2,2))
    end

    promotiontest(vcat, rand(1,2), rand(2)', rand(2,2))
    promotiontest(hcat, rand(2,1), rand(2), rand(2,2))
    promotiontest(vcat, rand(3,4,5), rand(1,4,5), rand(2,4,5))
    promotiontest(hcat, rand(4,3,5), rand(4,1,5), rand(4,2,5))
    promotiontest((x...) -> cat(3, x...), rand(4,5,3), rand(4,5,1), rand(4,5,2))
  end
end

@test gradtest(x -> permutedims(x, [3,1,2]), rand(4,5,6))

@test gradtest(x -> repmat(x, 5,5), rand(4,5))
@test gradtest(x -> repmat(x, 5), rand(4,5))

@test gradtest(x -> repeat(x; inner=2, outer=3), rand(5))
@test gradtest(x -> repeat(x; inner=(2,2,1), outer=(1,1,3)), rand(5,4,3))

@test gradtest(kron, rand(5), rand(3))
@test gradtest(kron, rand(5), rand(3), rand(8))
@test gradtest(kron, rand(5,1), rand(3,1))
@test gradtest(kron, rand(5,1), rand(3,1), rand(8,1))
@test gradtest(kron, rand(5,2), rand(3,2), rand(8,2))

@test gradtest(diagm, rand(3))

@testset "mean" begin
  @test gradtest(mean, rand(2, 3))

  @test gradtest(x -> mean(x, 1), rand(2, 3))
  @test gradtest(x -> mean(x, 2), rand(2, 3))
  @test gradtest(x -> mean(x, 3), rand(2, 3, 4))

  @test gradtest(x -> mean(x, [1, 2]), rand(2, 3, 4))
end

@testset "maximum" begin
  @test gradtest(maximum, rand(2, 3))

  @test gradtest(x -> maximum(x, 1), rand(2, 3))
  @test gradtest(x -> maximum(x, 2), rand(2, 3))
  @test gradtest(x -> maximum(x, 3), rand(2, 3, 4))

  @test gradtest(x -> maximum(x, [1, 2]), rand(2, 3, 4))
end

@testset "minimum" begin
  @test gradtest(minimum, rand(2, 3))

  @test gradtest(x -> minimum(x, 1), rand(2, 3))
  @test gradtest(x -> minimum(x, 2), rand(2, 3))
  @test gradtest(x -> minimum(x, 3), rand(2, 3, 4))

  @test gradtest(x -> minimum(x, [1, 2]), rand(2, 3, 4))
end

@test gradtest(x -> std(x), rand(5,5))
@test gradtest(x -> std(x, 1), rand(5,5))

@test gradtest((x, y) -> x .* y, rand(5), rand(5))
@test gradtest(dot, rand(5), rand(5))

@test gradtest(vecnorm, rand(5))

@test gradtest(rand(5)) do x
  y = x.^2
  2y + x
end

@test gradtest(conv, rand(10, 3, 2), randn(2, 3, 2))
@test gradtest(conv, rand(10, 10, 3, 2), randn(2, 2, 3, 2))
@test gradtest(conv, rand(10, 10, 10, 3, 2), randn(2, 2, 2, 3, 2))

@test gradtest(depthwiseconv, rand(10,10,3,2), randn(2, 2, 1,3))

@test gradtest(x -> maxpool(x, (2,2)), rand(10, 10, 3, 2))
@test gradtest(x -> maxpool(x, (2,2,2)), rand(10, 10, 10, 3, 2))

@test gradtest(x -> meanpool(x, (2,2)), rand(10, 10, 3, 2))
@test gradtest(x -> meanpool(x, (2,2,2)), rand(5, 5, 5, 3, 2))

@test (param([1,2,3]) .< 2) == [true, false, false]

@test param(2)^2 == 4.0

@testset "reshape" begin
  x = reshape(param(rand(2,2,2)), 4, 2)
  @test x isa TrackedArray
  @test size(x) == (4,2)
  x = reshape(param([1]), (1,:))
  @test x isa TrackedArray
  @test size(x) == (1,1)
  x = reshape(param(rand(2)), (2,:))
  @test x isa TrackedArray
  @test size(x) == (2,1)
  x = reshape(param(rand(2,2)), (1,:,2))
  @test x isa TrackedArray
  @test size(x) == (1,2,2)
end

@testset "Intermediates" begin
  x = param([1])
  l = sum((x .+ x).^2)
  Flux.back!(l)
  @test x.grad == [8]
  x.grad .= 0
  Flux.back!(l)
  @test x.grad == [8]
end

@testset "Fallbacks" begin
  xs = param([1 2; 3 4])
  @test similar(xs) isa Matrix{Float64}
  # Remove this test if we do LowerTriangular properly
  L = LowerTriangular(xs)
  @test L*L' isa Matrix{TrackedReal{Float64}}
end

@test @sprintf("%.2f", sum(param([1,2,3]))) == "6.00"

@inferred NNlib.conv(param(rand(10,10,3,2)),randn(2,2,3,4))

b = param(rand())
Tracker.back!(b)
@test Tracker.grad(b) == 1

@testset "collect" begin
  x, y = param(2), param(3)
  xy = Tracker.collect([x, y])
  @test xy isa TrackedArray{Float64}
  z = xy[1]*xy[2]
  back!(z)
  @test grad.((x,y)) == (3, 2)
end

end #testset<|MERGE_RESOLUTION|>--- conflicted
+++ resolved
@@ -1,11 +1,6 @@
 using Flux.Tracker, Base.Test, NNlib
-<<<<<<< HEAD
-using Flux.Tracker: TrackedReal, gradcheck
+using Flux.Tracker: TrackedReal, gradcheck, grad
 using NNlib: conv, depthwiseconv
-=======
-using Flux.Tracker: TrackedReal, gradcheck, grad
-using NNlib: conv
->>>>>>> 9345607c
 
 gradtest(f, xs::AbstractArray...) = gradcheck((xs...) -> sum(sin.(f(xs...))), xs...)
 gradtest(f, dims...) = gradtest(f, rand.(dims)...)
