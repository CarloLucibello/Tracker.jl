--- conflicted
+++ resolved
@@ -443,15 +443,10 @@
 
 meanpool(x::TrackedArray, pdims::PoolDims; kw...) = track(meanpool, x, pdims; kw...)
 
-<<<<<<< HEAD
-@grad function meanpool(x, k; kw...)
-  y = meanpool(data(x), k; kw...)
-  y, Δ -> (nobacksies(:meanpool, NNlib.∇meanpool(data.((Δ, y, x))..., k; kw...)), nothing)
-=======
+
 @grad function meanpool(x, pdims::PoolDims; kw...)
   y = meanpool(data(x), pdims; kw...)
-  y, Δ -> (nobacksies(:maxpool, NNlib.∇meanpool(data.((Δ, y, x))..., pdims; kw...)), nothing)
->>>>>>> 4d5e02e0
+  y, Δ -> (nobacksies(:meanpool, NNlib.∇meanpool(data.((Δ, y, x))..., pdims; kw...)), nothing)
 end
 
 # Broadcasting
